--- conflicted
+++ resolved
@@ -1,10 +1,6 @@
 {
   "name": "@firebase/firestore",
-<<<<<<< HEAD
   "version": "1.5.0",
-=======
-  "version": "1.4.12",
->>>>>>> aa31411a
   "description": "",
   "author": "Firebase <firebase-support@google.com> (https://firebase.google.com/)",
   "scripts": {
