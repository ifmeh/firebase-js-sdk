/**
 * @license
 * Copyright 2020 Google LLC
 *
 * Licensed under the Apache License, Version 2.0 (the "License");
 * you may not use this file except in compliance with the License.
 * You may obtain a copy of the License at
 *
 *   http://www.apache.org/licenses/LICENSE-2.0
 *
 * Unless required by applicable law or agreed to in writing, software
 * distributed under the License is distributed on an "AS IS" BASIS,
 * WITHOUT WARRANTIES OR CONDITIONS OF ANY KIND, either express or implied.
 * See the License for the specific language governing permissions and
 * limitations under the License.
 */

import { expect } from 'chai';

import { initializeApp } from '@firebase/app-exp';
<<<<<<< HEAD
import { getFirestore, initializeFirestore } from '../src/api/database';
import { withTestDb } from './helpers';
import {
  parent,
  collection,
  CollectionReference,
  doc,
  DocumentReference
} from '../src/api/reference';
=======
import {
  Firestore,
  getFirestore,
  initializeFirestore
} from '../src/api/database';
>>>>>>> d5745f08

describe('Firestore', () => {
  it('can provide setting', () => {
    const app = initializeApp(
      { apiKey: 'fake-api-key', projectId: 'test-project' },
      'test-app-initializeFirestore'
    );
    const fs1 = initializeFirestore(app, { host: 'localhost', ssl: false });
    expect(fs1).to.be.an.instanceOf(Firestore);
  });

  it('returns same instance', () => {
    const app = initializeApp(
      { apiKey: 'fake-api-key', projectId: 'test-project' },
      'test-app-getFirestore'
    );
    const fs1 = getFirestore(app);
    const fs2 = getFirestore(app);
    expect(fs1 === fs2).to.be.true;
  });
<<<<<<< HEAD
});

describe('doc', () => {
  it('can provide name', () => {
    return withTestDb(db => {
      const result = doc(db, 'coll/doc');
      expect(result).to.be.an.instanceOf(DocumentReference);
      expect(result.id).to.equal('doc');
      expect(result.path).to.equal('coll/doc');
    });
  });

  it('validates path', () => {
    return withTestDb(db => {
      expect(() => doc(db, 'coll')).to.throw(
        'Invalid path (coll). Path points to a collection.'
      );
      expect(() => doc(db, '')).to.throw(
        'Invalid path (). Empty paths are not supported.'
      );
      expect(() => doc(collection(db, 'coll'), 'doc/coll')).to.throw(
        'Invalid path (coll/doc/coll). Path points to a collection.'
      );
      expect(() => doc(db, 'coll//doc')).to.throw(
        'Invalid path (coll//doc). Paths must not contain // in them.'
      );
    });
  });

  it('supports AutoId', () => {
    return withTestDb(db => {
      const coll = collection(db, 'coll');
      const ref = doc(coll);
      expect(ref.id.length).to.equal(20);
    });
  });
});

describe('collection', () => {
  it('can provide name', () => {
    return withTestDb(db => {
      const result = collection(db, 'coll/doc/subcoll');
      expect(result).to.be.an.instanceOf(CollectionReference);
      expect(result.id).to.equal('subcoll');
      expect(result.path).to.equal('coll/doc/subcoll');
    });
  });

  it('validates path', () => {
    return withTestDb(db => {
      expect(() => collection(db, 'coll/doc')).to.throw(
        'Invalid path (coll/doc). Path points to a document.'
      );
      expect(() => collection(doc(db, 'coll/doc'), '')).to.throw(
        'Invalid path (). Empty paths are not supported.'
      );
      expect(() => collection(doc(db, 'coll/doc'), 'coll/doc')).to.throw(
        'Invalid path (coll/doc/coll/doc). Path points to a document.'
      );
    });
  });
});

describe('parent', () => {
  it('returns CollectionReferences for DocumentReferences', () => {
    return withTestDb(db => {
      const coll = collection(db, 'coll/doc/coll');
      const result = parent(coll);
      expect(result).to.be.an.instanceOf(DocumentReference);
      expect(result!.path).to.equal('coll/doc');
    });
  });

  it('returns DocumentReferences for CollectionReferences', () => {
    return withTestDb(db => {
      const coll = doc(db, 'coll/doc');
      const result = parent(coll);
      expect(result).to.be.an.instanceOf(CollectionReference);
      expect(result.path).to.equal('coll');
    });
  });

  it('returns null for root collection', () => {
    return withTestDb(db => {
      const coll = collection(db, 'coll');
      const result = parent(coll);
      expect(result).to.be.null;
    });
=======

  it('cannot call initializeFirestore() twice', () => {
    const app = initializeApp(
      { apiKey: 'fake-api-key', projectId: 'test-project' },
      'test-app-initializeFirestore-twice'
    );
    initializeFirestore(app, { host: 'localhost', ssl: false });
    expect(() => {
      initializeFirestore(app, { host: 'localhost', ssl: false });
    }).to.throw(
      'Firestore has already been started and its settings can no longer be changed.'
    );
>>>>>>> d5745f08
  });
});<|MERGE_RESOLUTION|>--- conflicted
+++ resolved
@@ -18,8 +18,11 @@
 import { expect } from 'chai';
 
 import { initializeApp } from '@firebase/app-exp';
-<<<<<<< HEAD
-import { getFirestore, initializeFirestore } from '../src/api/database';
+import {
+  Firestore,
+  getFirestore,
+  initializeFirestore
+} from '../src/api/database';
 import { withTestDb } from './helpers';
 import {
   parent,
@@ -28,13 +31,6 @@
   doc,
   DocumentReference
 } from '../src/api/reference';
-=======
-import {
-  Firestore,
-  getFirestore,
-  initializeFirestore
-} from '../src/api/database';
->>>>>>> d5745f08
 
 describe('Firestore', () => {
   it('can provide setting', () => {
@@ -55,7 +51,19 @@
     const fs2 = getFirestore(app);
     expect(fs1 === fs2).to.be.true;
   });
-<<<<<<< HEAD
+
+  it('cannot call initializeFirestore() twice', () => {
+    const app = initializeApp(
+      { apiKey: 'fake-api-key', projectId: 'test-project' },
+      'test-app-initializeFirestore-twice'
+    );
+    initializeFirestore(app, { host: 'localhost', ssl: false });
+    expect(() => {
+      initializeFirestore(app, { host: 'localhost', ssl: false });
+    }).to.throw(
+      'Firestore has already been started and its settings can no longer be changed.'
+    );
+  });
 });
 
 describe('doc', () => {
@@ -144,19 +152,5 @@
       const result = parent(coll);
       expect(result).to.be.null;
     });
-=======
-
-  it('cannot call initializeFirestore() twice', () => {
-    const app = initializeApp(
-      { apiKey: 'fake-api-key', projectId: 'test-project' },
-      'test-app-initializeFirestore-twice'
-    );
-    initializeFirestore(app, { host: 'localhost', ssl: false });
-    expect(() => {
-      initializeFirestore(app, { host: 'localhost', ssl: false });
-    }).to.throw(
-      'Firestore has already been started and its settings can no longer be changed.'
-    );
->>>>>>> d5745f08
   });
 });