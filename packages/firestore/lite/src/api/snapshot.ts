--- conflicted
+++ resolved
@@ -39,11 +39,7 @@
     public _firestore: Firestore,
     public _key: DocumentKey,
     public _document: Document | null,
-<<<<<<< HEAD
-    public _converter?: firestore.FirestoreDataConverter<T>
-=======
-    private _converter: firestore.FirestoreDataConverter<T> | null
->>>>>>> 93754ed3
+    public _converter: firestore.FirestoreDataConverter<T> | null
   ) {}
 
   get id(): string {
