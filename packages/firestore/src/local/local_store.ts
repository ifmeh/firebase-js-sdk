--- conflicted
+++ resolved
@@ -824,17 +824,9 @@
    * they don't get GC'd. A query must be allocated in the local store before
    * the store can be used to manage its view.
    */
-<<<<<<< HEAD
   allocateTarget(target: Target): Promise<QueryData> {
-    return this.persistence.runTransaction(
-      'Allocate query',
-      'readwrite',
-      txn => {
-=======
-  allocateQuery(query: Query): Promise<QueryData> {
     return this.persistence
-      .runTransaction('Allocate query', 'readwrite-idempotent', txn => {
->>>>>>> b21b946a
+      .runTransaction('Allocate target', 'readwrite-idempotent', txn => {
         let queryData: QueryData;
         return this.queryCache
           .getQueryData(txn, target)
@@ -858,30 +850,18 @@
                   .next(() => queryData);
               });
             }
-<<<<<<< HEAD
-          })
-          .next(() => {
-            assert(
-              !this.queryDataByTarget[queryData.targetId],
-              'Tried to allocate an already allocated target: ' + target
-            );
-            this.queryDataByTarget[queryData.targetId] = queryData;
-            this.targetIdByTarget.set(target, queryData.targetId);
-            return queryData;
-=======
->>>>>>> b21b946a
           });
       })
       .then(queryData => {
         assert(
           this.queryDataByTarget.get(queryData.targetId) === null,
-          'Tried to allocate an already allocated query: ' + query
+          'Tried to allocate an already allocated query: ' + target
         );
         this.queryDataByTarget = this.queryDataByTarget.insert(
           queryData.targetId,
           queryData
         );
-        this.targetIdByQuery.set(query, queryData.targetId);
+        this.targetIdByTarget.set(target, queryData.targetId);
         return queryData;
       });
   }
@@ -918,41 +898,10 @@
    * Calling `releaseTarget` multiple times with the same Target is an error.
    */
   // PORTING NOTE: `keepPersistedQueryData` is multi-tab only.
-<<<<<<< HEAD
   releaseTarget(
     target: Target,
     keepPersistedQueryData: boolean
   ): Promise<void> {
-    const mode = keepPersistedQueryData ? 'readwrite' : 'readwrite-primary';
-    return this.persistence.runTransaction('Release query', mode, txn => {
-      const targetId = this.targetIdByTarget.get(target);
-      assert(
-        targetId !== undefined,
-        'Tried to release nonexistent query: ' + target
-      );
-      const queryData = this.queryDataByTarget[targetId!]!;
-
-      // References for documents sent via Watch are automatically removed
-      // when we delete a query's target data from the reference delegate.
-      // Since this does not remove references for locally mutated documents,
-      // we have to remove the target associations for these documents
-      // manually.
-      const removed = this.localViewReferences.removeReferencesForId(targetId!);
-      delete this.queryDataByTarget[targetId!];
-      this.targetIdByTarget.delete(target);
-
-      if (!keepPersistedQueryData) {
-        return PersistencePromise.forEach(removed, (key: DocumentKey) =>
-          this.persistence.referenceDelegate.removeReference(txn, key)
-        ).next(() => {
-          this.persistence.referenceDelegate.removeTarget(txn, queryData);
-        });
-      } else {
-        return PersistencePromise.resolve();
-      }
-    });
-=======
-  releaseQuery(query: Query, keepPersistedQueryData: boolean): Promise<void> {
     let targetId: number;
 
     const mode = keepPersistedQueryData
@@ -960,10 +909,10 @@
       : 'readwrite-primary-idempotent';
     return this.persistence
       .runTransaction('Release query', mode, txn => {
-        const cachedTargetId = this.targetIdByQuery.get(query);
+        const cachedTargetId = this.targetIdByTarget.get(target);
         assert(
           cachedTargetId !== undefined,
-          'Tried to release nonexistent query: ' + query
+          'Tried to release nonexistent target: ' + target
         );
         targetId = cachedTargetId!;
         const queryData = this.queryDataByTarget.get(targetId)!;
@@ -994,9 +943,8 @@
       })
       .then(() => {
         this.queryDataByTarget = this.queryDataByTarget.remove(targetId);
-        this.targetIdByQuery.delete(query);
+        this.targetIdByTarget.delete(target);
       });
->>>>>>> b21b946a
   }
 
   /**
@@ -1014,34 +962,11 @@
     let lastLimboFreeSnapshotVersion = SnapshotVersion.MIN;
     let remoteKeys = documentKeySet();
 
-<<<<<<< HEAD
-    return this.persistence.runTransaction('Execute query', 'readonly', txn => {
-      return this.getQueryData(txn, query.toTarget())
-        .next(queryData => {
-          if (queryData) {
-            lastLimboFreeSnapshotVersion =
-              queryData.lastLimboFreeSnapshotVersion;
-            return this.queryCache
-              .getMatchingKeysForTargetId(txn, queryData.targetId)
-              .next(result => {
-                remoteKeys = result;
-              });
-          }
-        })
-        .next(() =>
-          this.queryEngine.getDocumentsMatchingQuery(
-            txn,
-            query,
-            usePreviousResults
-              ? lastLimboFreeSnapshotVersion
-              : SnapshotVersion.MIN,
-            usePreviousResults ? remoteKeys : documentKeySet()
-=======
     return this.persistence.runTransaction(
       'Execute query',
       'readonly-idempotent',
       txn => {
-        return this.getQueryData(txn, query)
+        return this.getQueryData(txn, query.toTarget())
           .next(queryData => {
             if (queryData) {
               lastLimboFreeSnapshotVersion =
@@ -1062,7 +987,6 @@
                 : SnapshotVersion.MIN,
               usePreviousResults ? remoteKeys : documentKeySet()
             )
->>>>>>> b21b946a
           )
           .next(documents => {
             return { documents, remoteKeys };
@@ -1154,17 +1078,11 @@
   }
 
   // PORTING NOTE: Multi-tab only.
-<<<<<<< HEAD
   getTarget(targetId: TargetId): Promise<Target | null> {
-    if (this.queryDataByTarget[targetId]) {
-      return Promise.resolve(this.queryDataByTarget[targetId].target);
-=======
-  getQueryForTarget(targetId: TargetId): Promise<Query | null> {
     const cachedQueryData = this.queryDataByTarget.get(targetId);
 
     if (cachedQueryData) {
-      return Promise.resolve(cachedQueryData.query);
->>>>>>> b21b946a
+      return Promise.resolve(cachedQueryData.target);
     } else {
       return this.persistence.runTransaction(
         'Get query data',
